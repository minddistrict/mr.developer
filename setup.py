--- conflicted
+++ resolved
@@ -1,11 +1,7 @@
 from setuptools import setup
 import os, sys
 
-<<<<<<< HEAD
-version = '1.10dev-gitsvn'
-=======
-version = '1.13'
->>>>>>> e3443a0c
+version = '1.13dev-gitsvn'
 
 install_requires = [
   'setuptools',
