--- conflicted
+++ resolved
@@ -220,41 +220,6 @@
     for name, info in section.iteritems():
         sources[name] = sourcefromcfgline(config, name, info)
 
-<<<<<<< HEAD
-    # deprecated way of specifing sources
-    if 'sources-svn' in buildout['buildout']:
-        logger.warn("'sources-svn' is deprecated, use 'sources' instead (see README for usage).")
-    section = buildout.get(buildout['buildout'].get('sources-svn'), {})
-    for name, url in section.iteritems():
-        for rewrite in config.rewrites['local']:
-            if len(rewrite) == 2 and url.startswith(rewrite[0]):
-                url = "%s%s" % (rewrite[1], url[len(rewrite[0]):])
-        if name in sources:
-            logger.error("The source for '%s' is already set." % name)
-            sys.exit(1)
-        sources[name] = dict(
-            kind='svn',
-            name=name,
-            url=url,
-            path=os.path.join(sources_dir, name))
-    if 'sources-git' in buildout['buildout']:
-        logger.warn("'sources-git' is deprecated, use 'sources' instead (see README for usage).")
-    section = buildout.get(buildout['buildout'].get('sources-git'), {})
-    for name, url in section.iteritems():
-        for rewrite in config.rewrites['local']:
-            if len(rewrite) == 2 and url.startswith(rewrite[0]):
-                url = "%s%s" % (rewrite[1], url[len(rewrite[0]):])
-        if name in sources:
-            logger.error("The source for '%s' is already set." % name)
-            sys.exit(1)
-        sources[name] = dict(
-            kind='git',
-            name=name,
-            url=url,
-            path=os.path.join(sources_dir, name))
-
-=======
->>>>>>> b443541b
     # do automatic checkout of specified packages
     auto_checkout = set(buildout['buildout'].get('auto-checkout', '').split())
     if '*' in auto_checkout:
@@ -282,13 +247,8 @@
     for name in sources:
         if name not in develeggs:
             path = sources[name]['path']
-<<<<<<< HEAD
             if os.path.exists(path) and config.develop.get(name, name in auto_checkout):
                 config.develop.setdefault(name, True)
-                pkgbasedir = sources[name]['pkgbasedir']
-                if pkgbasedir is not None:
-                    path = os.path.join(path, pkgbasedir, name)
-=======
             status = config.develop.get(name, name in auto_checkout)
             if os.path.exists(path) and status:
                 if name in auto_checkout:
@@ -299,7 +259,9 @@
                             del config.develop[name]
                             continue
                     config.develop.setdefault(name, True)
->>>>>>> b443541b
+                pkgbasedir = sources[name]['pkgbasedir']
+                if pkgbasedir is not None:
+                    path = os.path.join(path, pkgbasedir, name)
                 develeggs[name] = path
                 if name in versions:
                     del versions[name]
