from mr.developer import common
import os
import subprocess

logger = common.logger

class CVSError(common.WCError):
    pass

<<<<<<< HEAD

def build_cvs_command(command, name, url, tag='', cvs_root=''):
    """
    Create CVS commands.
    
    Examples::
    
        >>> build_cvs_command('checkout', 'package.name', 'python/package.name')
        ['cvs', 'checkout', '-P', '-f', '-d', 'package.name', 'python/package.name']
        >>> build_cvs_command('update', 'package.name', 'python/package.name')
        ['cvs', 'update', '-P', '-f', '-d', 'package.name']
        >>> build_cvs_command('checkout', 'package.name', 'python/package.name', tag='package_name_0-1-0')
        ['cvs', 'checkout', '-P', '-r', 'package_name_0-1-0', '-d', 'package.name', 'python/package.name']
        >>> build_cvs_command('update', 'package.name', 'python/package.name', tag='package_name_0-1-0')
        ['cvs', 'update', '-P', '-r', 'package_name_0-1-0', '-d', 'package.name']
        >>> build_cvs_command('checkout', 'package.name', 'python/package.name', cvs_root=':pserver:user@127.0.0.1:/repos')
        ['cvs', '-d', ':pserver:user@127.0.0.1:/repos', 'checkout', '-P', '-f', '-d', 'package.name', 'python/package.name']
        
    """
    cmd = ['cvs']
    if cvs_root:
        cmd.extend(['-d', cvs_root])
    cmd.extend([command, '-P'])
    if tag:
        cmd.extend(['-r', tag])
    else:
        cmd.append('-f')
    cmd.extend(['-d', name])
    if command == 'checkout':
        cmd.append(url)
    
    return cmd
        

class CVSWorkingCopy(common.BaseWorkingCopy):        
=======
class CVSWorkingCopy(common.BaseWorkingCopy):
>>>>>>> 1c95de05
    def cvs_command(self, source, command, **kwargs):
        name = source['name']
        path = source['path']
        url = source['url']
        tag = source.get('tag')
        cvs_root = source.get('cvs_root')
        
<<<<<<< HEAD
        logger.info('Running %s %r from CVS.' % (command, name))            
        cmd = build_cvs_command(command, name, url, tag, cvs_root)
=======
        self.output((logger.info, 'Running %s %r from CVS.' % (command, name)))
        cmd = ['cvs', command, '-Pf', '-d', name, url]
        if cvs_root:
            cmd[1:1] = ['-d', cvs_root]
        self.output((logger.debug, ' '.join(cmd)))
>>>>>>> 1c95de05

        ## because CVS can not work on absolute paths, we must execute cvs commands
        ## in parent directory of destination
        old_cwd = os.getcwd()
        os.chdir(os.path.dirname(path))

        try:
            cmd = subprocess.Popen(cmd, stdout=subprocess.PIPE, stderr=subprocess.PIPE)
            stdout, stderr = cmd.communicate()
        finally:
            os.chdir(old_cwd)
            
        if cmd.returncode != 0:
            raise CVSError('CVS %s for %r failed.\n%s' % (command, name, stderr))
        if kwargs.get('verbose', False):
            return stdout

    def checkout(self, source, **kwargs):
        name = source['name']
        path = source['path']
        update = self.should_update(source, **kwargs)
        if os.path.exists(path):
            if update:
                self.update(source, **kwargs)
            elif self.matches(source):
                self.output((logger.info, 'Skipped checkout of existing package %r.' % name))
            else:
                raise CVSError(
                    'Source URL for existing package %r differs. '
                    'Expected %r.' % (name, source['url']))
        else:
            return self.cvs_command(source, 'checkout', **kwargs)

    def matches(self, source):
        name = source['name']
        path = source['path']
        
        repo_file = os.path.join(path, 'CVS', 'Repository')
        if not os.path.exists(repo_file):
            raise CVSError('Can not find CVS/Repository file in %s.' % path)
        repo = open(repo_file).read().strip()        
        
        cvs_root = source.get('cvs_root')
        if cvs_root:
            root_file = os.path.join(path, 'CVS', 'Root')
            root = open(root_file).read().strip()            
            if cvs_root != root:
                return False
        
        return (source['url'] == repo)

    def status(self, source, **kwargs):
        name = source['name']
        path = source['path']
        
        ## because CVS can not work on absolute paths, we must execute cvs commands
        ## in parent directory of destination
        old_cwd = os.getcwd()
        os.chdir(path)
        try:
            cmd = subprocess.Popen(
                ['cvs', '-q', '-n', 'update'], cwd=path, stdout=subprocess.PIPE,
                stderr=subprocess.PIPE)
            stdout, stderr = cmd.communicate()
        finally:
            os.chdir(old_cwd)
        
        status = 'clean'
        for line in stdout:
            if line[0] == 'C':
                ## there is file with conflict
                status = 'conflict'
                break
            if line[0] in ('M', '?', 'A', 'R'):
                ## some files are localy modified
                status = 'modified'
                
        if kwargs.get('verbose', False):
            return status, stdout
        else:
            return status

    def update(self, source, **kwargs):
        name = source['name']
        path = source['path']
        if not self.matches(source):
            raise CVSError(
                "Can't update package %r, because its URL doesn't match." %
                name)
        if self.status(source) != 'clean' and not kwargs.get('force', False):
            raise CVSError(
                "Can't update package %r, because it's dirty." % name)
        return self.cvs_command(source, 'update', **kwargs)

common.workingcopytypes['cvs'] = CVSWorkingCopy<|MERGE_RESOLUTION|>--- conflicted
+++ resolved
@@ -6,8 +6,6 @@
 
 class CVSError(common.WCError):
     pass
-
-<<<<<<< HEAD
 
 def build_cvs_command(command, name, url, tag='', cvs_root=''):
     """
@@ -42,10 +40,7 @@
     return cmd
         
 
-class CVSWorkingCopy(common.BaseWorkingCopy):        
-=======
 class CVSWorkingCopy(common.BaseWorkingCopy):
->>>>>>> 1c95de05
     def cvs_command(self, source, command, **kwargs):
         name = source['name']
         path = source['path']
@@ -53,16 +48,8 @@
         tag = source.get('tag')
         cvs_root = source.get('cvs_root')
         
-<<<<<<< HEAD
         logger.info('Running %s %r from CVS.' % (command, name))            
         cmd = build_cvs_command(command, name, url, tag, cvs_root)
-=======
-        self.output((logger.info, 'Running %s %r from CVS.' % (command, name)))
-        cmd = ['cvs', command, '-Pf', '-d', name, url]
-        if cvs_root:
-            cmd[1:1] = ['-d', cvs_root]
-        self.output((logger.debug, ' '.join(cmd)))
->>>>>>> 1c95de05
 
         ## because CVS can not work on absolute paths, we must execute cvs commands
         ## in parent directory of destination
